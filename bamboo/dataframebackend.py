"""
ROOT::RDataFrame backend classes
"""
import bamboo.logging
logger = bamboo.logging.getLogger(__name__)

from itertools import chain
from functools import partial
import numpy as np

from .plots import FactoryBackend, Selection, Plot, DerivedPlot
from . import treefunctions as op
from . import treeoperations as top

from collections import defaultdict
_RDFNodeStats = defaultdict(int)
_RDFHistoNDStats = defaultdict(int)
_RDFHistoND_methods = dict()

class SelWithDefines(top.CppStrRedir):
    def __init__(self, parent, variation="nominal"):
        self.explDefine = list()
        self.var = None ## nodes for related systematic variations (if different by more than the weight)
        if isinstance(parent, SelWithDefines):
            self.parent = parent
            self.backend = parent.backend
            self.df = parent.df
            self._definedColumns = dict(parent._definedColumns)
            if variation == "nominal":
                self.var = dict((varNm, SelWithDefines(pvar, variation=varNm)) for varNm, pvar in parent.var.items())
                ## parent is either nominal (when branching off), or the corresponding variation of the parent of the nominal node
        elif isinstance(parent, DataframeBackend):
            self.parent = None
            self.backend = parent
            self.df = parent.rootDF
            self._definedColumns = dict()
            self.var = dict()
        else:
            raise RuntimeError("Can only define SelWithDefines with a DataframeBackend or another SelWithDefines")
        self.wName = dict()
        top.CppStrRedir.__init__(self)

    def addWeight(self, weights=None, wName=None, parentWeight=None, variation="nominal"):
        if variation == "nominal" and parentWeight is None and self.parent and self.parent.wName:
            parentWeight = self.parent.wName["nominal"]
        if weights:
            weightExpr = Selection._makeExprProduct(
                ([top.adaptArg(op.extVar("float", parentWeight), typeHint="float")]+weights) if parentWeight
                else weights
                )
            self._define(wName, weightExpr)
            self.wName[variation] = wName
        elif parentWeight:
            self.wName[variation] = parentWeight
        else:
            assert not wName
            self.wName[variation] = None

    def addCut(self, cuts):
        cutExpr = Selection._makeExprAnd(cuts)
        cutStr = cutExpr.get_cppStr(defCache=self)
        self._addFilterStr(cutStr)

    def _addFilterStr(self, filterStr):
        logger.debug("Filtering with {0}", filterStr)
        self.df = self.df.Filter(filterStr)
        _RDFNodeStats["Filter"] += 1

    def _getColName(self, op):
        if op in self._definedColumns:
            return self._definedColumns[op]

    def define(self, expr):
        """ explicitly define column for expression (returns the column name) """
        if not self._getColName(expr):
            self.explDefine.append(expr)
        return self(expr)

    def _define(self, name, expr):
        cppStr = expr.get_cppStr(defCache=self)
        logger.debug("Defining {0} as {1}", name, cppStr)
        self.df = self.df.Define(name, cppStr)
        _RDFNodeStats["Define"] += 1
        self._definedColumns[expr] = name

    def symbol(self, decl, **kwargs):
        return self.backend.symbol(decl, **kwargs)

    def _inExplDefines(self, arg):
        return arg in self.explDefine or ( self.parent and self.parent._inExplDefines(arg) )

    def shouldDefine(self, arg):
        return self.backend.shouldDefine(arg, defCache=self) or self._inExplDefines(arg)

    def __call__(self, arg):
        """ Get the C++ string corresponding to an op """
        nm = self._getColName(arg)
        if ( not self.shouldDefine(arg) ) and not nm: ## the easy case
            try:
                return arg.get_cppStr(defCache=self)
            except Exception as ex:
                logger.error("Could not get cpp string for {0!r}: {1!r}", arg, ex)
                return "NONE"
        else:
            if not nm: ## define it then
                nm = self.backend.getUColName()
                self._define(nm, arg)
            return nm

## NOTE these are global (for the current process&interpreter)
## otherwise they would be overwritten in sequential mode (this even allows reuse)
_gSymbols = dict()
_giFun = 0

class DataframeBackend(FactoryBackend):
    def __init__(self, tree, outFileName=None):
        from .root import gbl
        self.rootDF = gbl.RDataFrame(tree).Define("_zero_for_stats", "0")
        self.outFile = gbl.TFile.Open(outFileName, "CREATE") if outFileName else None
        self.selDFs = dict()      ## (selection name, variation) -> SelWithDefines
        self.results = dict()     ## product name -> list of result pointers
        self.allSysts = dict()    ## all systematic uncertainties and variations impacting any plot
        super(DataframeBackend, self).__init__()
        self._iCol = 0
    def _getUSymbName(self):
        global _giFun
        _giFun += 1
        return "myFun{0:d}".format(_giFun)
    def getUColName(self):
        self._iCol += 1
        return "myCol{0:d}".format(self._iCol)

    def shouldDefine(self, op, defCache=None):
        return any(isinstance(op, expType) for expType in (top.Select, top.Sort, top.Map, top.Next, top.Reduce, top.Combine)) and op.canDefine
    def define(self, op, selection):
        self.selDFs[selection.name].define(op)

    def symbol(self, decl, resultType=None, args=None, nameHint=None):
        if resultType and args: ## then it needs to be wrapped in a function
            decl = "{result} <<name>>({args})\n{{\n  return {0};\n}};\n".format(
                        decl, result=resultType, args=args)
        global _gSymbols
        if decl in _gSymbols:
            return _gSymbols[decl]
        else:
            if nameHint and nameHint not in _gSymbols.values():
                name = nameHint
            else:
                name = self._getUSymbName()
            _gSymbols[decl] = name
            fullDecl = decl.replace("<<name>>", name)

            logger.debug("Defining new symbol with interpreter: {0}", fullDecl)
            from .root import gbl
            gbl.gInterpreter.Declare(fullDecl)
            _RDFNodeStats["gInterpreter_Declare"] += 1
            return name
    @staticmethod
    def create(decoTree, outFileName=None):
        inst = DataframeBackend(decoTree._tree, outFileName=None)
        rootSel = Selection(inst, "none")
        return inst, rootSel

    def addSelection(self, sele):
        """ Define ROOT::RDataFrame objects needed for this selection """
        if sele.name in self.selDFs:
            raise RuntimeError(f"A Selection with name '{sele.name}' already exists")
        cutStr = None
        nomParentNd = self.selDFs[sele.parent.name] if sele.parent else None
        if sele._cuts:
            assert sele.parent ## there *needs* to be a root no-op sel, so this is an assertion
            ## trick: by passing defCache=parentDF and doing this *before* constructing the nominal node,
            ## any definitions end up in the node above, and are in principle available for other sub-selections too
            cutStr = Selection._makeExprAnd(sele._cuts).get_cppStr(defCache=self.selDFs[sele.parent.name])
        nomNd = SelWithDefines(nomParentNd if nomParentNd else self)
        if cutStr:
            nomNd._addFilterStr(cutStr)
        nomNd.addWeight(weights=sele._weights, wName=("w_{0}".format(sele.name) if sele._weights else None))
        self.selDFs[sele.name] = nomNd

        if sele.autoSyst:
            weightSyst = sele.weightSystematics
            cutSyst = sele.cutSystematics
            for systN, systVars in sele.systematics.items(): ## the two above merged
                logger.debug("Adding weight variations {0} for systematic {1}", systVars, systN)
                ## figure out which cuts and weight factors are affected by this systematic
                isthissyst = partial((lambda sN,iw : isinstance(iw, top.OpWithSyst) and iw.systName == sN), systN)
                ctToChange = []
                ctKeep = list(sele._cuts)
                wfToChange = []
                wfKeep = list(sele._weights)
                if systN in cutSyst:
                    nRem = 0
                    for i,ct in enumerate(sele._cuts):
                        if any(top.collectNodes(ct, select=isthissyst)):
                            ctToChange.append(ct)
                            del ctKeep[i-nRem]
                            nRem += 1
                if systN in weightSyst:
                    nRem = 0
                    for i,wf in enumerate(sele._weights):
                        if any(top.collectNodes(wf, select=isthissyst)):
                            wfToChange.append(wf)
                            del wfKeep[i-nRem]
                            nRem += 1
                ## construct variation nodes (if necessary)
                for varn in systVars:
                    _hasthissystV = partial((lambda sV, iNd : isinstance(iNd, top.OpWithSyst) and sV in iNd.variations), varn)
                    hasthissystV = lambda nd : ( isthissyst(nd) and _hasthissystV(nd) )
                    ## add cuts to the appropriate node, if affected by systematics (here or up)
                    varParentNd = None ## set parent node if not the nominal one
                    if nomParentNd and varn in nomParentNd.var: ## -> continue on branch
                        varParentNd = nomParentNd.var[varn]
                    elif ctToChange: ## -> branch off now
                        varParentNd = nomParentNd
                    if not varParentNd: ## cuts unaffected (here and in parent), can stick with nominal
                        varNd = nomNd
                    else: ## on branch, so add cuts (if any)
                        if len(sele._cuts) == 0: ## no cuts, reuse parent
                            varNd = varParentNd
                        else:
                            ctChanged = []
                            for ct in ctToChange: ## empty if sele._cuts are not affected
                                newct = ct.clone(select=hasthissystV)
                                for nd in top.collectNodes(newct, select=hasthissystV):
                                    nd.changeVariation(varn)
                                ctChanged.append(newct)
                            cutStr = Selection._makeExprAnd(ctKeep+ctChanged).get_cppStr(defCache=varParentNd)
                            varNd = SelWithDefines(varParentNd)
                            varNd._addFilterStr(cutStr)
                        nomNd.var[varn] = varNd
                    ## next: attach weights (modified if needed) to varNd
                    if varParentNd:
                        parwn = varParentNd.wName.get(varn, varParentNd.wName.get("nominal"))
                    elif nomParentNd:
                        parwn = nomParentNd.wName.get(varn, nomParentNd.wName.get("nominal"))
                    else:
                        parwn = None ## no prior weights at all
                    if not sele._weights:
                        logger.debug("{0} systematic variation {1}: reusing {2}", sele.name, varn, parwn)
                        varNd.addWeight(parentWeight=parwn, variation=varn)
                    else:
                        if wfToChange or varNd != nomNd or ( nomParentNd and varn in nomParentNd.wName ):
                            wfChanged = []
                            for wf in wfToChange:
                                newf = wf.clone(select=hasthissystV)
                                for nd in top.collectNodes(newf, select=hasthissystV):
                                    nd.changeVariation(varn)
                                wfChanged.append(newf)
                            logger.debug("{0} systematic variation {1}: defining new weight based on {2}", sele.name, varn, parwn)
                            varNd.addWeight(weights=(wfKeep+wfChanged), wName=("w_{0}__{1}".format(sele.name, varn) if sele._weights else None), parentWeight=parwn, variation=varn)
                        else: ## varNd == nomNd, not branched, and parent does not have weight variation
                            logger.debug("{0} systematic variation {1}: reusing nominal {2}", sele.name, varn, varNd.wName["nominal"])
                            varNd.addWeight(parentWeight=varNd.wName["nominal"], variation=varn)

    def addPlot(self, plot, autoSyst=True):
        """ Define ROOT::RDataFrame objects needed for this plot (and keep track of the result pointer) """
<<<<<<< HEAD
        if plot.name in self.plotResults:
            raise ValueError(f"A Plot with the name '{plot.name}' already exists")
=======
        if plot.name in self.results:
            raise ValueError("A Plot with the name '{0}' already exists".format(plot.name))
>>>>>>> 6fac4d72

        nomNd = self.selDFs[plot.selection.name]
        plotRes = []
        ## Add nominal plot
        nomVarNames = DataframeBackend.defineAndGetVarNames(nomNd, plot.variables, uName=plot.name)
        plotRes.append(DataframeBackend.makeHistoND(nomNd, DataframeBackend.makePlotModel(plot),
            nomVarNames, weightName=nomNd.wName["nominal"], plotName=plot.name))

        if plot.selection.autoSyst and autoSyst:
            ## Same for all the systematics
            varSysts = top.collectSystVars(plot.variables)
            selSysts = plot.selection.systematics
            allSysts = top.mergeSystVars(dict(plot.selection.systematics), varSysts)
            top.mergeSystVars(self.allSysts, allSysts)
            for systN, systVars in allSysts.items():
                isthissyst = partial((lambda sN,iw : isinstance(iw, top.OpWithSyst) and iw.systName == sN), systN)
                idxVarsToChange = []
                for i,xvar in enumerate(plot.variables):
                    if any(top.collectNodes(xvar, select=isthissyst)):
                        idxVarsToChange.append(i)
                for varn in systVars:
                    _hasthissystV = partial((lambda sV, iNd : isinstance(iNd, top.OpWithSyst) and sV in iNd.variations), varn)
                    hasthissystV = lambda nd : ( isthissyst(nd) and _hasthissystV(nd) )
                    if systN in varSysts or varn in nomNd.var:
                        varNd = nomNd.var.get(varn, nomNd)
                        varVars = []
                        for i,xvar in enumerate(plot.variables):
                            if i in idxVarsToChange:
                                varVar = xvar.clone(select=hasthissystV)
                                for nd in top.collectNodes(varVar, select=hasthissystV):
                                    nd.changeVariation(varn)
                            else:
                                varVar = xvar
                            varVars.append(varVar)
                        varNames = DataframeBackend.defineAndGetVarNames(varNd, varVars, uName=f"{plot.name}__{varn}")
                        wN = varNd.wName[varn] if systN in selSysts and varn in varNd.wName else varNd.wName["nominal"] ## else should be "only in the variables", so varNd == nomNd then
                        plotRes.append(DataframeBackend.makeHistoND(varNd,
                            DataframeBackend.makePlotModel(plot, variation=varn),
                            varNames, weightName=wN,
                            plotName=f"{plot.name} variation {varn}"))
                    else: ## can reuse variables, but may need to take care of weight
                        wN = nomNd.wName[varn]
                        plotRes.append(DataframeBackend.makeHistoND(nomNd,
                            DataframeBackend.makePlotModel(plot, variation=varn),
                            nomVarNames, weightName=wN,
                            plotName=f"{plot.name} variation {varn}"))
                        if not wN: ## no weight
                            raise RuntimeError("Systematic {0} (variation {1}) affects cuts, variables, nor weight of plot {2}... this should not happen".format(systN, varn, plot.name))

        self.results[plot.name] = plotRes

    @staticmethod
    def makePlotModel(plot, variation="nominal"):
        from .root import gbl
        modCls = getattr(gbl.RDF, "TH{0:d}DModel".format(len(plot.binnings)))
        name = plot.name
        if variation != "nominal":
            name = "__".join((name, variation))
        return modCls(name, plot.title, *chain.from_iterable(
            DataframeBackend.makeBinArgs(binning) for binning in plot.binnings))
    @staticmethod
    def makeBinArgs(binning):
        from .plots import EquidistantBinning, VariableBinning
        if isinstance(binning, EquidistantBinning):
            return (binning.N, binning.mn, binning.mx)
        elif isinstance(binning, VariableBinning):
            return (binning.N, np.array(binning.binEdges, dtype=np.float64))
        else:
            raise ValueError("Binning of unsupported type: {0!r}".format(binning))

    @staticmethod
    def defineAndGetVarNames(nd, variables, uName=None):
        varNames = []
        for i,var in enumerate(variables):
            if isinstance(var, top.GetColumn):
                varNames.append(var.name)
            elif isinstance(var, top.ForwardingOp) and isinstance(var.wrapped, top.GetColumn):
                varNames.append(var.wrapped.name)
            elif nd._getColName(var):
                varNames.append(nd._getColName(var))
            else:
                nm = f"v{i:d}_{uName}"
                nd._define(nm, var)
                varNames.append(nm)
        return varNames

    @staticmethod
    def makeHistoND(nd, plotModel, axVars, weightName=None, plotName=None):
        nVars = len(axVars)
        axTypes = tuple(nd.df.GetColumnType(cNm) for cNm in axVars)
        useExplicit = True
        from .root import gbl
        for axTp in axTypes:
            try:
                tp = getattr(gbl, axTp)
                if hasattr(tp, "value_type"):
                    useExplicit = False
            except AttributeError:
                pass
        if weightName: ## nontrivial weight
            allVars = axVars + [ weightName ]
            logger.debug("Adding plot {0} with variables {1} and weight {2}", plotName, ", ".join(axVars), weightName)
        else:
            allVars = axVars
            logger.debug("Adding plot {0} with variables {1}", plotName, ", ".join(axVars))
        if useExplicit and nVars < 3: ## only have templates for those
            if weightName:
                wType = nd.df.GetColumnType(weightName)
                templTypes = tuple(chain([nd.df.__cppname__], axTypes, [ wType ]))
                kyTypes = (nd.df.__cppname__, axTypes, wType)
            else:
                templTypes = [nd.df.__cppname__] + list(axTypes)
                kyTypes = (nd.df.__cppname__, axTypes)
            _RDFHistoNDStats[kyTypes] += 1
            if kyTypes not in _RDFHistoND_methods:
                logger.debug(f"Declaring Histo{nVars:d}D helper for types {templTypes}")
                _RDFHistoND_methods[kyTypes] = getattr(gbl.rdfhelpers.rdfhistofactory, f"Histo{nVars:d}D")(*templTypes)
            plotFun = partial(_RDFHistoND_methods[kyTypes], nd.df)
        else:
            logger.debug(f"Using Histo{nVars:d}D with type inference")
            plotFun = getattr(nd.df, f"Histo{nVars:d}D")
        _RDFNodeStats[f"Histo{nVars:d}D"] += 1
        return plotFun(plotModel, *allVars)

    def getResults(self, plot):
        return plot.produceResults(self.results.get(plot.name), self)

    def writeSkim(self, sele, outputFile, treeName, definedBranches=None, origBranchesToKeep=None, maxSelected=-1):
        selND = self.selDFs[sele.name]

        allcolN = selND.df.GetColumnNames()
        defcolN = selND.df.GetDefinedColumnNames()
        colNToKeep = type(allcolN)()
        if origBranchesToKeep is None: ## keep all if not defined
            for cn in allcolN:
                if cn not in defcolN:
                    colNToKeep.push_back(cn)
        elif len(origBranchesToKeep) != 0:
            for cn in origBranchesToKeep:
                if cn not in allcolN:
                    raise RuntimeError("Requested column '{0}' from input not found".format(cn))
                if cn in defcolN:
                    raise RuntimeError("Requested column '{0}' from input is a defined column".format(cn))
                colNToKeep.push_back(cn)

        for dN, dExpr in definedBranches.items():
            if dN not in allcolN:
                selND._define(dN, top.adaptArg(dExpr))
            elif dN not in defcolN:
                logger.warning(f"Requested to add column {dN} with expression, but a column with the same name on the input tree exists. The latter will be copied instead")
            colNToKeep.push_back(dN)

        selDF = selND.df
        if maxSelected > 0:
            selDF = selDF.Range(maxSelected)

        selDF.Snapshot(treeName, outputFile, colNToKeep)
        from .root import gbl
        outF = gbl.TFile.Open(outputFile, "READ")
        nPass = outF.Get(treeName).GetEntries()
        outF.Close()
        if nPass == 0:
            logger.warning(f"No events selected, removing tree '{treeName}' to avoid problems with merging")
            outF = gbl.TFile.Open(outputFile, "UPDATE")
            ky = next(ky for ky in outF.GetListOfKeys() if ky.GetName() == treeName)
            ky.Delete()
            outF.Close()

<<<<<<< HEAD
class LazyDataframeBackend(DataframeBackend):
    """
    An experiment: a FactoryBackend implementation that instantiates nodes late

    For testing, there is an extra method to instantiate what's needed for a bunch of plots
    """
    def __init__(self, tree, outFileName=None):
        super(LazyDataframeBackend, self).__init__(tree, outFileName=outFileName)
        self.selections = dict()
        self.definesPerSelection = dict()
        self.plotsPerSelection = dict()
        self._definedSel = set()
    @staticmethod
    def create(decoTree, outFileName=None):
        inst = LazyDataframeBackend(decoTree._tree, outFileName=outFileName)
        rootSel = Selection(inst, "none")
        return inst, rootSel
    def addSelection(self, selection):
        ## keep track and do nothing
        if selection.name in self.selections:
            raise RuntimeError(f"A Selection with name '{selection.name}' already exists")
        self.selections[selection.name] = selection
        self.definesPerSelection[selection.name] = []
        self.plotsPerSelection[selection.name] = []
    def addPlot(self, plot, autoSyst=True):
        ## keep track and do nothing
        if any((ap.name == plot.name) for selPlots in self.plotsPerSelection.values() for (ap, aSyst) in selPlots):
            raise RuntimeError(f"A Plot with the name '{plot.name}' already exists")
        self.plotsPerSelection[plot.selection.name].append((plot, autoSyst))
    def _buildSelGraph(self, selName, plotList):
        sele = self.selections[selName]
        if sele.parent and sele.parent.name not in self._definedSel:
            self._buildSelGraph(sele.parent.name, plotList)
        super(LazyDataframeBackend, self).addSelection(sele)
        for op in self.definesPerSelection[selName]:
            super(LazyDataframeBackend, self).define(op, sele)
        for plot, autoSyst in self.plotsPerSelection[selName]:
            if plot in plotList:
                super(LazyDataframeBackend, self).addPlot(plot, autoSyst=autoSyst)
        self._definedSel.add(selName)
    def buildGraph(self, plotList):
        ## this is the extra method: do all the addSelection/addPlot/addDerivedPlot calls in a better order
        ## collect all plots
        def getDeps_r(plot):
            if isinstance(plot, DerivedPlot):
                for dp in plot.dependencies:
                    yield dp
                    yield from getDeps_r(dp)
        allPlots = list(plotList) + list(chain.from_iterable(getDeps_r(p) for p in plotList))
        for plot in allPlots:
            if isinstance(plot, Plot):
                if plot.selection.name not in self._definedSel:
                    self._buildSelGraph(plot.selection.name, allPlots)
    def define(self, op, selection):
        self.definesPerSelection[selection.name].append(op)
=======
    def addCutFlowReport(self, report, autoSyst=True):
        logger.debug("Adding cutflow report {0} for selection(s) {1}".format(report.name, ", ".join(sele.name for sele in report.selections)))
        cmArgs = {"autoSyst" : autoSyst, "makeEntry" : report.__class__.Entry, "prefix" : report.name}
        memo = dict()
        results = []
        for sele in report.selections:
            if sele.name in memo:
                cfr = memo[sele.name]
            else:
                cfr = self._makeCutFlowReport(sele, **cmArgs)
                memo[sele.name] = cfr
            results.append(cfr)
            if report.recursive:
                isel = sele.parent
                while isel is not None:
                    if isel.name in memo:
                        cfr_n = memo[isel.name]
                        cfr.setParent(cfr_n)
                        break ## all above should be there too, then
                    cfr_n = self._makeCutFlowReport(isel, **cmArgs)
                    memo[isel.name] = cfr_n
                    cfr.setParent(cfr_n)
                    cfr = cfr_n
                    isel = isel.parent
        logger.debug("Defined cutflow {0} reports for selections {1}".format(report.name, ", ".join(memo.keys())))
        self.results[report.name] = results

    def _makeCutFlowReport(self, selection, autoSyst=True, makeEntry=None, prefix=None):
        from .root import gbl
        selND = self.selDFs[selection.name]
        nomWName = selND.wName["nominal"]
        nomName = f"{prefix}_{selection.name}"
        mod = gbl.RDF.TH1DModel(nomName, f"CutFlowReport {prefix} nominal counter for {selection.name}", 1, 0., 1.)
        cfrNom = DataframeBackend.makeHistoND(selND, mod, ["_zero_for_stats"], weightName=nomWName, plotName=nomName)
        cfrSys = {}
        if autoSyst:
            for varNm in selection.systematics:
                if varNm in selND.var or selND.wName[varNm] != nomWName:
                    name = f"{prefix}_{selection.name}__{varNm}"
                    mod = gbl.RDF.TH1DModel(name, f"CutFlowReport {prefix} {varNm} counter for {selection.name}", 1, 0., 1.)
                    cfrSys[varNm] = DataframeBackend.makeHistoND(selND.var.get(varNm, selND), mod,
                            ["_zero_for_stats"], weightName=selND.wName[varNm], plotName=title)
        return makeEntry(selection.name, cfrNom, cfrSys)
>>>>>>> 6fac4d72
<|MERGE_RESOLUTION|>--- conflicted
+++ resolved
@@ -255,13 +255,8 @@
 
     def addPlot(self, plot, autoSyst=True):
         """ Define ROOT::RDataFrame objects needed for this plot (and keep track of the result pointer) """
-<<<<<<< HEAD
-        if plot.name in self.plotResults:
+        if plot.name in self.results:
             raise ValueError(f"A Plot with the name '{plot.name}' already exists")
-=======
-        if plot.name in self.results:
-            raise ValueError("A Plot with the name '{0}' already exists".format(plot.name))
->>>>>>> 6fac4d72
 
         nomNd = self.selDFs[plot.selection.name]
         plotRes = []
@@ -430,7 +425,50 @@
             ky.Delete()
             outF.Close()
 
-<<<<<<< HEAD
+    def addCutFlowReport(self, report, autoSyst=True):
+        logger.debug("Adding cutflow report {0} for selection(s) {1}".format(report.name, ", ".join(sele.name for sele in report.selections)))
+        cmArgs = {"autoSyst" : autoSyst, "makeEntry" : report.__class__.Entry, "prefix" : report.name}
+        memo = dict()
+        results = []
+        for sele in report.selections:
+            if sele.name in memo:
+                cfr = memo[sele.name]
+            else:
+                cfr = self._makeCutFlowReport(sele, **cmArgs)
+                memo[sele.name] = cfr
+            results.append(cfr)
+            if report.recursive:
+                isel = sele.parent
+                while isel is not None:
+                    if isel.name in memo:
+                        cfr_n = memo[isel.name]
+                        cfr.setParent(cfr_n)
+                        break ## all above should be there too, then
+                    cfr_n = self._makeCutFlowReport(isel, **cmArgs)
+                    memo[isel.name] = cfr_n
+                    cfr.setParent(cfr_n)
+                    cfr = cfr_n
+                    isel = isel.parent
+        logger.debug("Defined cutflow {0} reports for selections {1}".format(report.name, ", ".join(memo.keys())))
+        self.results[report.name] = results
+
+    def _makeCutFlowReport(self, selection, autoSyst=True, makeEntry=None, prefix=None):
+        from .root import gbl
+        selND = self.selDFs[selection.name]
+        nomWName = selND.wName["nominal"]
+        nomName = f"{prefix}_{selection.name}"
+        mod = gbl.RDF.TH1DModel(nomName, f"CutFlowReport {prefix} nominal counter for {selection.name}", 1, 0., 1.)
+        cfrNom = DataframeBackend.makeHistoND(selND, mod, ["_zero_for_stats"], weightName=nomWName, plotName=nomName)
+        cfrSys = {}
+        if autoSyst:
+            for varNm in selection.systematics:
+                if varNm in selND.var or selND.wName[varNm] != nomWName:
+                    name = f"{prefix}_{selection.name}__{varNm}"
+                    mod = gbl.RDF.TH1DModel(name, f"CutFlowReport {prefix} {varNm} counter for {selection.name}", 1, 0., 1.)
+                    cfrSys[varNm] = DataframeBackend.makeHistoND(selND.var.get(varNm, selND), mod,
+                            ["_zero_for_stats"], weightName=selND.wName[varNm], plotName=title)
+        return makeEntry(selection.name, cfrNom, cfrSys)
+
 class LazyDataframeBackend(DataframeBackend):
     """
     An experiment: a FactoryBackend implementation that instantiates nodes late
@@ -485,49 +523,4 @@
                 if plot.selection.name not in self._definedSel:
                     self._buildSelGraph(plot.selection.name, allPlots)
     def define(self, op, selection):
-        self.definesPerSelection[selection.name].append(op)
-=======
-    def addCutFlowReport(self, report, autoSyst=True):
-        logger.debug("Adding cutflow report {0} for selection(s) {1}".format(report.name, ", ".join(sele.name for sele in report.selections)))
-        cmArgs = {"autoSyst" : autoSyst, "makeEntry" : report.__class__.Entry, "prefix" : report.name}
-        memo = dict()
-        results = []
-        for sele in report.selections:
-            if sele.name in memo:
-                cfr = memo[sele.name]
-            else:
-                cfr = self._makeCutFlowReport(sele, **cmArgs)
-                memo[sele.name] = cfr
-            results.append(cfr)
-            if report.recursive:
-                isel = sele.parent
-                while isel is not None:
-                    if isel.name in memo:
-                        cfr_n = memo[isel.name]
-                        cfr.setParent(cfr_n)
-                        break ## all above should be there too, then
-                    cfr_n = self._makeCutFlowReport(isel, **cmArgs)
-                    memo[isel.name] = cfr_n
-                    cfr.setParent(cfr_n)
-                    cfr = cfr_n
-                    isel = isel.parent
-        logger.debug("Defined cutflow {0} reports for selections {1}".format(report.name, ", ".join(memo.keys())))
-        self.results[report.name] = results
-
-    def _makeCutFlowReport(self, selection, autoSyst=True, makeEntry=None, prefix=None):
-        from .root import gbl
-        selND = self.selDFs[selection.name]
-        nomWName = selND.wName["nominal"]
-        nomName = f"{prefix}_{selection.name}"
-        mod = gbl.RDF.TH1DModel(nomName, f"CutFlowReport {prefix} nominal counter for {selection.name}", 1, 0., 1.)
-        cfrNom = DataframeBackend.makeHistoND(selND, mod, ["_zero_for_stats"], weightName=nomWName, plotName=nomName)
-        cfrSys = {}
-        if autoSyst:
-            for varNm in selection.systematics:
-                if varNm in selND.var or selND.wName[varNm] != nomWName:
-                    name = f"{prefix}_{selection.name}__{varNm}"
-                    mod = gbl.RDF.TH1DModel(name, f"CutFlowReport {prefix} {varNm} counter for {selection.name}", 1, 0., 1.)
-                    cfrSys[varNm] = DataframeBackend.makeHistoND(selND.var.get(varNm, selND), mod,
-                            ["_zero_for_stats"], weightName=selND.wName[varNm], plotName=title)
-        return makeEntry(selection.name, cfrNom, cfrSys)
->>>>>>> 6fac4d72
+        self.definesPerSelection[selection.name].append(op)