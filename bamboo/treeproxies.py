--- conflicted
+++ resolved
@@ -296,12 +296,8 @@
         if name not in dir(typ):
             raise AttributeError("Type {0} has no member {1}".format(self._typeName, name))
         from .root import gbl
-<<<<<<< HEAD
         if hasattr(typ, name) and ( (isinstance(getattr(typ, name), gbl.MethodProxy) if hasattr(gbl, "MethodProxy") else getattr(typ, name).__class__.__name__ == "CPPOverload")
                                   or isinstance(getattr(typ, name), gbl.TemplateProxy) ):
-=======
-        if hasattr(typ, name) and (isinstance(getattr(typ, name), gbl.MethodProxy) if hasattr(gbl, "MethodProxy") else getattr(typ, name).__class__.__name__ == "CPPOverload"):
->>>>>>> b90738ae
             return ObjectMethodProxy(self, name)
         else:
             return GetDataMember(self, name).result
