"""
Minimally, ``bambooRun`` needs a class with a constructor that takes a single argument
(the list of command-line arguments that it does not recognize as its own), and a
``run`` method  that takes no arguments.
:py:mod:`bamboo.analysismodules` provides more interesting base classes, starting from
:py:class:`~bamboo.analysismodules.AnalysisModule`, which implements a large part of
the common functionality for loading samples and distributing worker tasks.
:py:class:`~bamboo.analysismodules.HistogramsModule` specializes this further
for modules that output stack histograms, and
:py:class:`~bamboo.analysismodules.NanoAODHistoModule` supplements this
with loading the decorations for NanoAOD, and merging of the counters for generator weights etc.
"""
import argparse
import logging
logger = logging.getLogger(__name__)
import os.path
import re
import datetime
from timeit import default_timer as timer
import resource
import urllib.parse
from .analysisutils import addLumiMask, downloadCertifiedLumiFiles, parseAnalysisConfig, getAFileFromAnySample, readEnvConfig, runPlotIt, printCutFlowReports

def reproduceArgv(args, group):
    # Reconstruct the module-specific arguments (to pass them to the worker processes later on)
    assert isinstance(group, argparse._ArgumentGroup)
    argv = []
    for action in group._group_actions:
        if isinstance(action, argparse._StoreTrueAction):
            if getattr(args, action.dest):
                argv.append(action.option_strings[0])
        elif isinstance(action, argparse._StoreAction):
            argv.append(action.option_strings[0])
            argv.append(getattr(args, action.dest))
        else:
            raise RuntimeError("Reconstruction of action {0} not supported".format(action))
    return argv

def modAbsPath(modArg):
    # Put absolute path if module is specified by file
    mod_clName = None
    if ":" in modArg:
        modArg, mod_clName = modArg.split(":")
    if os.path.isfile(modArg):
        modArg = os.path.abspath(modArg)
    if mod_clName:
        modArg = ":".join((modArg, mod_clName))
    return modArg

def parseRunRange(rrStr):
    return tuple(int(t.strip()) for t in rrStr.split(","))

def parseEras(eraStr):
    if ":" in eraStr:
        eraMode, eras = eraStr.split(":")
        return (eraMode, list(eras.split(",")))
    else:
        if eraStr in ("all", "combined", "split"):
            return (eraStr, None)
        else:
            return ("all", list(eraStr.split(",")))

class AnalysisModule(object):
    """ Base analysis module
    
    Adds common infrastructure for parsing analysis config files
    and running on a batch system, with customization points for
    concrete classes to implement (most importantly
    :py:meth:`~bamboo.analysismodules.AnalysisModule.processTrees`
    and :py:meth:`~bamboo.analysismodules.AnalysisModule.postProcess`)
    """
    def __init__(self, args):
        """ Constructor

        set up argument parsing, calling :py:meth:`~bamboo.analysismodules.AnalysisModule.addArgs`
        and :py:meth:`~bamboo.analysismodules.AnalysisModule.initialize`

        :param args: list of command-line arguments that are not parsed by ``bambooRun``
        """
        parser = argparse.ArgumentParser(description=(
            "Run an analysis, i.e. process the samples in an analysis description file with a module (subclass of bamboo.analysismodules.AnalysisModule). "
            "There are three modes, specified by the --distributed option: if unspecified, one program processes all samples and collects the results; "
            "--distributed=driver does the same, but launches worker tasks "
            "(the same program with --distributed=worker, therefore some of the options only apply to 'driver' or 'worker' mode, or have a different interpretation) "
            "to process the samples, for instance on a batch system (depending on the settings in the --envConfig file)."))
        parser.add_argument("-m", "--module", type=str, default="bamboo.analysismodules:AnalysisModule", help="Module to run (format: modulenameOrPath[:classname])")
        parser.add_argument("-v", "--verbose", action="store_true", help="Run in verbose mode")
        parser.add_argument("--distributed", type=str, help="Role in distributed mode (sequential mode if not specified)", choices=["worker", "driver"])
        parser.add_argument("input", nargs="*", help="Input: analysis description yml file (driver mode) or files to process (worker mode)")
        parser.add_argument("-o", "--output", type=str, default=".", help="Output directory (driver mode) or file (worker mode) name")
        parser.add_argument("--interactive", "-i", action="store_true", help="Interactive mode (initialize to an IPython shell for exploration)")
        parser.add_argument("--maxFiles", type=int, default=-1, help="Maximum number of files to process per sample (all by default, 1 may be useful for tests)")
        parser.add_argument("-t", "--threads", type=int, help="Enable implicit multithreading, specify number of threads to launch")
        driver = parser.add_argument_group("driver mode only (--distributed=driver or unspecified) optional arguments")
        driver.add_argument("--redodbqueries", action="store_true", help="Redo all DAS/SAMADhi queries even if results can be read from cache files")
        driver.add_argument("--overwritesamplefilelists", action="store_true", help="Write DAS/SAMADhi results to files even if files exist (meaningless without --redodbqueries)")
        driver.add_argument("--envConfig", type=str, help="Config file to read computing environment configuration from (batch system, storage site etc.)")
        driver.add_argument("--onlypost", action="store_true", help="Only run postprocessing step on previous results")
        driver.add_argument("--eras", type=parseEras, default=("all", None), help="Select eras to consider, and which plots to make (format: '[all|split|combined]:[era1,era2...]')")
        worker = parser.add_argument_group("worker mode only (--distributed=worker) arguments")
        worker.add_argument("--treeName", type=str, default="Events", help="Tree name (default: Events)")
        worker.add_argument("--runRange", type=parseRunRange, help="Run range (format: 'firstRun,lastRun')")
        worker.add_argument("--certifiedLumiFile", type=str, help="(local) path of a certified lumi JSON file")
        worker.add_argument("--sample", type=str, help="Sample name (as in the samples section of the analysis configuration)")
        worker.add_argument("--input", action="append", help="File with the list of files to read", dest="filelists")
        worker.add_argument("--anaConfig", type=str, default=None, help="Analysis description yml file provided to the driver")
        specific = parser.add_argument_group("module-specific arguments")
        self.addArgs(specific)
        self.args = parser.parse_args(args)
        self.specificArgv = reproduceArgv(self.args, specific)
        self.initialize()
    def addArgs(self, parser):
        """ Hook for adding module-specific argument parsing (receives an argument group), parsed arguments are available in ``self.args`` afterwards """
        pass
    def initialize(self):
        """ Hook for module-specific initialization (called from the constructor after parsing arguments) """
        pass
    @property
    def inputs(self):
        inputs = list(self.args.input)
        if self.args.distributed == "worker" and self.args.filelists:
            for ifl in self.args.filelists:
                with open(ifl) as iflf:
                    inputs += [ ln.strip() for ln in iflf if len(ln.strip()) > 0 ]
        return inputs
    def getATree(self, fileName=None, sampleName=None):
        """ Retrieve a representative TTree, e.g. for defining the plots or interactive inspection, and a dictionary with metadata """
        if self.args.distributed == "worker":
            from .root import gbl
            tup = gbl.TChain(self.args.treeName)
            if not tup.Add(self.inputs[0], 0):
                raise IOError("Could not open file {}".format(self.inputs[0]))
            return tup, "", {}
        elif ( not self.args.distributed ) or self.args.distributed == "driver":
            if len(self.args.input) != 1:
                raise RuntimeError("Main process (driver or non-distributed) needs exactly one argument (analysis description YAML file)")
            anaCfgName = self.args.input[0]
            envConfig = readEnvConfig(self.args.envConfig)
            analysisCfg = parseAnalysisConfig(anaCfgName, resolveFiles=False, redodbqueries=self.args.redodbqueries, overwritesamplefilelists=self.args.overwritesamplefilelists, envConfig=envConfig)
            if fileName and sampleName:
                sampleCfg = analysisCfg["samples"][sampleName]
            else:
                sampleName,sampleCfg,fileName = getAFileFromAnySample(analysisCfg["samples"], redodbqueries=self.args.redodbqueries, overwritesamplefilelists=self.args.overwritesamplefilelists, envConfig=envConfig, cfgDir=os.path.dirname(os.path.abspath(anaCfgName)))
            logger.debug("getATree: using a file from sample {0} ({1})".format(sampleName, fileName))
            from .root import gbl
            tup = gbl.TChain(analysisCfg.get("tree", "Events"))
            if not tup.Add(fileName, 0):
                raise IOError("Could not open file {}".format(fileName))
            return tup, sampleName, sampleCfg
        else:
            raise RuntimeError("--distributed should be either worker, driver, or be unspecified (for sequential mode)")
    def customizeAnalysisCfg(self, analysisCfg):
        """ Hook to modify the analysis configuration before jobs are created (only called in driver or non-distributed mode) """
        pass
    def run(self):
        """ Main method

        Depending on the arguments passed, this will:

        * if ``-i`` or ``--interactive``, call :py:meth:`~bamboo.analysismodules.AnalysisModule.interact`
          (which could do some initialization and start an IPython shell)
        * if ``--distributed=worker`` call :py:meth:`~bamboo.analysismodules.AnalysisModule.processTrees`
          with the appropriate input, output, treename, lumi mask and run range
        * if ``--distributed=driver`` or not given (sequential mode): parse the analysis configuration file,
          construct the tasks with :py:meth:`~bamboo.analysismodules.AnalysisModule.getTasks`, run them
          (on a batch cluster or in the same process with :py:meth:`~bamboo.analysismodules.AnalysisModule.processTrees`),
          and finally call :py:meth:`~bamboo.analysismodules.AnalysisModule.postProcess` with the results.
        """
        if self.args.interactive:
            self.interact()
        else:
            if self.args.distributed == "worker":
                if ( not self.args.output.endswith(".root") ) or os.path.isdir(self.args.output):
                    raise RuntimeError("Output for worker processes needs to be a ROOT file")
                inputFiles = self.inputs
                if self.args.maxFiles > 0 and self.args.maxFiles < len(inputFiles):
                    logger.warning("Only processing first {0:d} of {1:d} files".format(self.args.maxFiles, len(inputFiles)))
                    inputFiles = inputFiles[:self.args.maxFiles]
                logger.info("Worker process: calling processTrees for {mod} with ({0}, {1}, treeName={treeName}, certifiedLumiFile={certifiedLumiFile}, runRange={runRange}, sample={sample})".format(inputFiles, self.args.output, mod=self.args.module, treeName=self.args.treeName, certifiedLumiFile=self.args.certifiedLumiFile, runRange=self.args.runRange, sample=self.args.sample))
                if self.args.anaConfig:
                    analysisCfg = parseAnalysisConfig(self.args.anaConfig, resolveFiles=False)
                    sampleCfg = analysisCfg["samples"][self.args.sample]
                else:
                    sampleCfg = None
                if self.args.threads:
                    from .root import gbl
                    logger.info(f"Enabling implicit MT for {self.args.threads} threads")
                    gbl.ROOT.EnableImplicitMT(self.args.threads)
                self.processTrees(inputFiles, self.args.output, tree=self.args.treeName, certifiedLumiFile=self.args.certifiedLumiFile, runRange=self.args.runRange, sample=self.args.sample, sampleCfg=sampleCfg)
            elif ( not self.args.distributed ) or self.args.distributed == "driver":
                if len(self.args.input) != 1:
                    raise RuntimeError("Main process (driver or non-distributed) needs exactly one argument (analysis description YAML file)")
                anaCfgName = self.args.input[0]
                workdir = self.args.output
                envConfig = readEnvConfig(self.args.envConfig)
                analysisCfg = parseAnalysisConfig(anaCfgName, resolveFiles=(not self.args.onlypost), redodbqueries=self.args.redodbqueries, overwritesamplefilelists=self.args.overwritesamplefilelists, envConfig=envConfig)
                self.customizeAnalysisCfg(analysisCfg)
                tasks = self.getTasks(analysisCfg, tree=analysisCfg.get("tree", "Events"))
                taskArgs, taskConfigs = zip(*(((targs, tkwargs), tconfig) for targs, tkwargs, tconfig in tasks))
                taskArgs, certifLumiFiles = downloadCertifiedLumiFiles(taskArgs, workdir=workdir)
                resultsdir = os.path.join(workdir, "results")
                if self.args.onlypost:
                    if not os.path.exists(resultsdir):
                        raise RuntimeError("Results directory {0} does not exist".format(resultsdir))
                    ## TODO check for all output files?
                elif not tasks:
                    logger.warning("No tasks defined, skipping to postprocess")
                else:
                    if os.path.exists(resultsdir):
                        logger.warning("Output directory {0} exists, previous results may be overwritten".format(resultsdir))
                    else:
                        os.makedirs(resultsdir)
                    ## store one "skeleton" tree (for more efficient "onlypost" later on
                    (aTaskIn, aTaskOut), aTaskKwargs = taskArgs[0]
                    aFileName = aTaskIn[0]
                    from .root import gbl
                    aFile = gbl.TFile.Open(aFileName)
                    if not aFile:
                        logger.warning(f"Could not open file {aFileName}, no skeleton tree will be saved")
                    else:
                        treeName = analysisCfg.get("tree", "Events")
                        aTree = aFile.Get(treeName)
                        if not aTree:
                            logger.warning(f"Could not get {treeName} from file {aFileName}, no skeleton tree will be saved")
                        else:
                            outfName = os.path.join(resultsdir, "__skeleton__{0}.root".format(aTaskKwargs["sample"]))
                            outf = gbl.TFile.Open(outfName, "RECREATE")
                            skeletonTree = aTree.CloneTree(1) ## copy header and a single event
                            outf.Write()
                            outf.Close()
                            logger.debug(f"Skeleton tree written to {outfName}")
                    ## run all tasks
                    if not self.args.distributed: ## sequential mode
                        for ((inputs, output), kwargs), tConfig in zip(taskArgs, taskConfigs):
                            output = os.path.join(resultsdir, output)
                            logger.info("Sequential mode: calling processTrees for {mod} with ({0}, {1}, {2}".format(inputs, output, ", ".join("{0}={1}".format(k,v) for k,v in kwargs.items()), mod=self.args.module))
                            if "runRange" in kwargs:
                                kwargs["runRange"] = parseRunRange(kwargs["runRange"])
                            if self.args.threads:
                                from .root import gbl
                                logger.info(f"Enabling implicit MT for {self.args.threads} threads")
                                gbl.ROOT.EnableImplicitMT(self.args.threads)
                            self.processTrees(inputs, output, sampleCfg=tConfig, **kwargs)
                    else:
                        ## construct the list of tasks
                        from .batch import splitInChunks, writeFileList, SplitAggregationTask, HaddAction, format_runtime
                        commArgs = [
                              "bambooRun"
                            , "--module={0}".format(modAbsPath(self.args.module))
                            , "--distributed=worker"
                            , "--anaConfig={0}".format(os.path.abspath(anaCfgName))
                        ] + self.specificArgv + (["--verbose"] if self.args.verbose else []) + ([f"-t {self.args.threads}"] if self.args.threads else [])
                        tasks = []
                        for ((inputs, output), kwargs), tConfig in zip(taskArgs, taskConfigs):
                            split = 1
                            if tConfig and "split" in tConfig:
                                split = tConfig["split"]
                            if split >= 0: ## at least 1 (no splitting), at most the numer of arguments (one job per input)
                                chunks = splitInChunks(inputs, nChunks=max(1, min(split, len(inputs))))
                            else: ## at least 1 (one job per input), at most the number of arguments (no splitting)
                                chunks = splitInChunks(inputs, chunkLength=max(1, min(-split, len(inputs))))
                            cmds = []
                            os.makedirs(os.path.join(workdir, "infiles"), exist_ok=True)
                            for i,chunk in enumerate(chunks):
                                cfn = os.path.join(workdir, "infiles", "{0}_in_{1:d}.txt".format(kwargs["sample"], i))
                                writeFileList(chunk, cfn)
                                cmds.append(" ".join([str(a) for a in commArgs] + [
                                    "--input={0}".format(os.path.abspath(cfn)), "--output={0}".format(output)]+
                                    ["--{0}={1}".format(key, value) for key, value in kwargs.items()]
                                    ))
                            tasks.append(SplitAggregationTask(cmds, finalizeAction=HaddAction(cmds, outDir=resultsdir, options=["-f"])))
                        ## submit to backend
                        backend = envConfig["batch"]["backend"]
                        if backend == "slurm":
                            from . import batch_slurm as batchBackend
                            backendOpts = {
                                    "sbatch_time"     : "0-01:00",
                                    "sbatch_mem"      : "2048",
                                    "stageoutFiles"   : ["*.root"],
                                    "sbatch_workdir"  : os.getcwd(),
                                    "sbatch_additionalOptions" : [ "--export=ALL" ],
                                    }
                        elif backend == "htcondor":
                            from . import batch_htcondor as batchBackend
                            backendOpts = {
                                    "cmd" : [
                                        "universe     = vanilla",
                                        "+MaxRuntime  = {0:d}".format(20*60), # 20 minutes
                                        "getenv       = True"
                                        ]
                                    }
                        else:
                            raise RuntimeError("Unknown backend: {0}".format(backend))
                        clusJobs = batchBackend.jobsFromTasks(tasks, workdir=os.path.join(workdir, "batch"), batchConfig=envConfig.get(backend), configOpts=backendOpts)
                        for j in clusJobs:
                            j.submit()
                        logger.info("The status of the batch jobs will be periodically checked, and the outputs merged if necessary. "
                                "If only few jobs (or the monitoring loop) fail, it may be more efficient to rerun (and/or merge) them manually "
                                "and produce the final results by rerunning the --onlypost option afterwards.")
                        clusMon = batchBackend.makeTasksMonitor(clusJobs, tasks, interval=int(envConfig["batch"].get("update", 120)))
                        collectResult = clusMon.collect() ## wait for batch jobs to finish and finalize

                        if any(not tsk.failedCommands for tsk in tasks):
                            ## Print time report (possibly more later)
                            logger.info("Average runtime for successful tasks (to further tune job splitting):")
                            for tsk in tasks:
                                if not tsk.failedCommands:
                                    totTime = sum((next(clus for clus in clusJobs if cmd in clus.commandList).getRuntime(cmd) for cmd in tsk.commandList), datetime.timedelta())
                                    nTasks = len(tsk.commandList)
                                    smpName = next(arg for arg in tsk.commandList[0].split() if arg.startswith("--sample=")).split("=")[1]
                                    logger.info(" - {0}: {1} ({2:d} jobs, total: {3})".format(smpName, format_runtime(totTime/nTasks), nTasks, format_runtime(totTime)))

                        if not collectResult["success"]:
                            # Print missing hadd actions to be done when (if) those recovery jobs succeed
                            haddCmds = []
                            for tsk,((inputs, outputFile), kwargs) in zip(tasks, taskArgs):
                                if tsk.failedCommands:
                                    haddCmds.append("hadd -f {0} {1}".format(os.path.join(resultsdir, outputFile), os.path.join(workdir, "batch", "output", "*", outputFile)))
                            logger.error("Finalization hadd commands to be run are:\n{0}".format("\n".join(haddCmds)))
                            logger.error("Since there were failed jobs, I'm not doing the postprocessing step. After performing manual recovery actions you may run me again with the --onlypost option instead.")
                            return
                try:
                    self.postProcess(taskArgs, config=analysisCfg, workdir=workdir, resultsdir=resultsdir)
                except Exception as ex:
                    logger.exception(ex)
                    logger.error("Exception in postprocessing. If the worker job results (e.g. histograms) were correctly produced, you do not need to resubmit them, and may recover by running with the --onlypost option instead.")
            else:
                raise RuntimeError("--distributed should be either worker, driver, or be unspecified (for sequential mode)")

    def processTrees(self, inputFiles, outputFile, tree=None, certifiedLumiFile=None, runRange=None, sample=None, sampleCfg=None):
        """ worker method: produce results (e.g. histograms or trees) from the input files

        should be implemented by concrete modules

        :param inputFiles: input file names
        :param outputFile: output file name
        :param tree: key name of the tree inside the files
        :param certifiedLumiFile: lumi mask json file name
        :param runRange: run range to consider (for efficiency of the lumi mask)
        :param sample: sample name (key in the samples block of the configuration file)
        :param sampleCfg: that sample's entry in the configuration file
        """
        pass
    def getTasks(self, analysisCfg, **extraOpts):
        """ Get tasks from analysis configs (and args), called in for driver or sequential mode

        Should return a list of ``(inputs, output), kwargs, config``
        """
        tasks = []
        sel_eras = analysisCfg["eras"].keys()
        if self.args.eras[1]:
            sel_eras = list(era for era in sel_eras if era in self.args.eras[1])
        for sName, sConfig in analysisCfg["samples"].items():
            opts = dict(extraOpts)
            if "certified_lumi_file" in sConfig:
                opts["certifiedLumiFile"] = sConfig.get("certified_lumi_file")
            if "run_range" in sConfig:
                opts["runRange"] = ",".join(str(rn) for rn in sConfig.get("run_range"))
            opts["sample"] = sName
            sInputFiles = sConfig.get("files", [])
            if self.args.maxFiles > 0 and self.args.maxFiles < len(sInputFiles):
                logger.warning("Only processing first {0:d} of {1:d} files for sample {2}".format(self.args.maxFiles, len(sInputFiles), sName))
                sInputFiles = sInputFiles[:self.args.maxFiles]
            if "era" not in sConfig or sConfig["era"] in sel_eras:
                tasks.append(((sInputFiles, "{0}.root".format(sName)), opts, sConfig))
        return tasks

    def postProcess(self, taskList, config=None, workdir=None, resultsdir=None):
        """ Do postprocessing on the results of the tasks, if needed

        should be implemented by concrete modules

        :param taskList: ``(inputs, output), kwargs`` for the tasks (list, string, and dictionary)
        :param config: parsed analysis configuration file
        :param workdir: working directory for the current run
        :param resultsdir: path with the results files
        """
        pass
    def interact(self):
        """ Interactive mode (load some things and embed IPython)

        should be implemented by concrete modules
        """
        pass ## define things and embed IPython

class HistogramsModule(AnalysisModule):
    """ Base histogram analysis module """
    def __init__(self, args):
        """ Constructor

        Defines a ``plotList`` member variable, which will store a list of plots,
        (:py:meth:`~bamboo.analysismodules.HistogramsModule.processTrees` will call
        :py:meth:`~bamboo.analysismodules.HistogramsModule.definePlots`, store the result there,
        and retrieve their results afterwards to trigger the actual processing of the files)
        """
        super(HistogramsModule, self).__init__(args)
        self.plotList = []
        self.plotDefaults = {}

    def addArgs(self, parser):
        super(HistogramsModule, self).addArgs(parser)
        parser.add_argument("--plotIt", type=str, default="plotIt", help="plotIt executable to use (default is taken from $PATH)")

    def initialize(self):
        """ initialize """
        if self.args.distributed == "worker" and len(self.inputs) == 0:
            raise RuntimeError("Worker task needs at least one input file")

    def interact(self):
        """ Interactively inspect a decorated input tree

        Available variables: ``tree`` (decorated tree), ``tup`` (raw tree),
        ``noSel`` (root selection), ``backend``, ``runAndLS`` (e.g. ``(runExpr, lumiBlockExpr)``)
        (the inputs for the lumi mask), and ``op`` (:py:mod:`bamboo.treefunctions`).
        """
        tup, smpName, smpCfg = self.getATree()
        tree, noSel, backend, runAndLS = self.prepareTree(tup, sample=smpName, sampleCfg=smpCfg)
        import bamboo.treefunctions as op
        import IPython
        IPython.embed()

    def processTrees(self, inputFiles, outputFile, tree=None, certifiedLumiFile=None, runRange=None, sample=None, sampleCfg=None):
        """ Worker sequence: produce histograms from the input files

        More in detail, this will load the inputs, call :py:meth:`~bamboo.analysismodules.HistogramsModule.prepareTree`,
        add a lumi mask if requested, call :py:meth:`~bamboo.analysismodules.HistogramsModule.definePlots`,
        run over all files, and write the produced histograms to the output file.
        """
        from .root import gbl
        tup = gbl.TChain(tree)
        for fName in inputFiles:
            if not tup.Add(fName, 0):
                raise IOError("Could not open file {}".format(fName))
        tree, noSel, backend, runAndLS = self.prepareTree(tup, sample=sample, sampleCfg=sampleCfg)
        if certifiedLumiFile:
            noSel = addLumiMask(noSel, certifiedLumiFile, runRange=runRange, runAndLS=runAndLS)

        outF = gbl.TFile.Open(outputFile, "RECREATE")
        logger.info("Starting to define plots")
        start = timer()
        self.plotList = self.definePlots(tree, noSel, sample=sample, sampleCfg=sampleCfg)
        end = timer()
        maxrssmb = resource.getrusage(resource.RUSAGE_SELF).ru_maxrss/1024
        logger.info(f"{len(self.plotList):d} plots defined in {end - start:.2f}s, max RSS: {maxrssmb:.2f}MB")
        if hasattr(backend, "buildGraph"):
            logger.info("Starting to build RDataFrame graph")
            start = timer()
            backend.buildGraph(self.plotList)
            end = timer()
            maxrssmb = resource.getrusage(resource.RUSAGE_SELF).ru_maxrss/1024
            logger.info(f"RDataFrame graph finished in {end - start:.2f}s, max RSS: {maxrssmb:.2f}MB")
        from .dataframebackend import _RDFNodeStats, _RDFHistoNDStats
        logger.info(f"Number of uses per node type: {_RDFNodeStats!s}")
        logger.info(f"HistoND calls per column type: {_RDFHistoNDStats!s}")
        from .dataframebackend import _RDFHistoND_methods
        logger.debug(f"HistoND helper instantiations: {_RDFHistoND_methods!s}")
        ## make a list of suggested nuisance parameters
        systNuis = []
        for systN, systVars in backend.allSysts.items():
            for varn in systVars:
                for suff in ("up", "down"):
                    if varn.endswith(suff):
                        varn = varn[:-len(suff)]
                if varn not in systNuis:
                    systNuis.append(varn)
        if systNuis:
            logger.info("Systematic shape variations impacting any plots: {0}".format(", ".join(systNuis)))

        outF.cd()
        logger.info("Starting to fill plots")
        start = timer()
        numHistos = 0
        for p in self.plotList:
            for h in backend.getResults(p):
                numHistos += 1
                h.Write()
        end = timer()
        maxrssmb = resource.getrusage(resource.RUSAGE_SELF).ru_maxrss/1024
        logger.info(f"Plots finished in {end - start:.2f}s, max RSS: {maxrssmb:.2f}MB ({numHistos:d} histograms)")
        self.mergeCounters(outF, inputFiles, sample=sample)
        outF.Close()
    # processTrees customisation points
    def prepareTree(self, tree, sample=None, sampleCfg=None):
        """ Create decorated tree, selection root (noSel), backend, and (run,LS) expressions

        should be implemented by concrete modules

        :param tree: decorated tree
        :param sample: sample name (as in the samples section of the analysis configuration file)
        :param sampleCfg: that sample's entry in the configuration file
        """
        return tree, None, None, None
    def definePlots(self, tree, noSel, sample=None, sampleCfg=None):
        """ Main method: define plots on the trees (for a give systematic variation)

        should be implemented by concrete modules, and return a list of
        :py:class:`bamboo.plots.Plot` objects.
        The structure (name, binning) of the histograms should not depend on the sample, era,
        and the list should be the same for all values
        (the weights and systematic variations associated with weights or collections
        may differ for data and different MC samples, so the actual set of histograms
        will not be identical).

        :param tree: decorated tree
        :param noSel: base selection
        :param sample: sample name (as in the samples section of the analysis configuration file)
        :param sampleCfg: that sample's entry in the configuration file
        """
        return [] ## plot list
    def mergeCounters(self, outF, infileNames, sample=None):
        """ Merge counters

        should be implemented by concrete modules

        :param outF: output file (TFile pointer)
        :param infileNames: input file names
        :param sample: sample name
        """
        pass
    def readCounters(self, resultsFile):
        """ Read counters from results file

        should be implemented by concrete modules, and return a dictionary with
        counter names and the corresponding sums

        :param resultsFile: TFile pointer to the results file
        """
        return dict()

    def postProcess(self, taskList, config=None, workdir=None, resultsdir=None):
        """ Postprocess: run plotIt

        The list of plots is created if needed (from a representative file,
        this enables rerunning the postprocessing step on the results files),
        and then plotIt is executed
        """
        if not self.plotList:
            fileHint, sampleHint = None, None
            try:
                import os
                prefix = "__skeleton__"
                suffix = ".root"
                skelFn = next(fn for fn in os.listdir(resultsdir) if fn.startswith(prefix) and fn.endswith(suffix))
                fileHint = os.path.join(resultsdir, skelFn)
                sampleHint = skelFn[len(prefix):-len(suffix)]
            except StopIteration:
                pass
            tup, smpName, smpCfg = self.getATree(fileName=fileHint, sampleName=sampleHint)
            tree, noSel, backend, runAndLS = self.prepareTree(tup, sample=smpName, sampleCfg=smpCfg)
            if "certified_lumi_file" in smpCfg:
                lumiFile = os.path.join(workdir, urllib.parse.urlparse(smpCfg["certified_lumi_file"]).path.split("/")[-1])
                noSel = addLumiMask(noSel, lumiFile, runRange=smpCfg.get("run_range"), runAndLS=runAndLS)
            self.plotList = self.definePlots(tree, noSel, sample=smpName, sampleCfg=smpCfg)
        from bamboo.plots import Plot, DerivedPlot, CutFlowReport
        plotList_cutflowreport = [ ap for ap in self.plotList if isinstance(ap, CutFlowReport) ]
        plotList_plotIt = [ ap for ap in self.plotList if isinstance(ap, Plot) or isinstance(ap, DerivedPlot) ]
        printCutFlowReports(config, plotList_cutflowreport, resultsdir=resultsdir, readCounters=self.readCounters, eras=self.args.eras, verbose=self.args.verbose)
        runPlotIt(config, plotList_plotIt, workdir=workdir, resultsdir=resultsdir, plotIt=self.args.plotIt, plotDefaults=self.plotDefaults, readCounters=self.readCounters, eras=self.args.eras, verbose=self.args.verbose)

class NanoAODModule(AnalysisModule):
    """ A :py:class:`~bamboo.analysismodules.AnalysisModule` extension for NanoAOD, adding decorations and merging of the counters """
    def isMC(self, sampleName):
        return not any(sampleName.startswith(pd) for pd in ("BTagCSV", "BTagMu", "Charmonium", "DisplacedJet", "DoubleEG", "DoubleMuon", "DoubleMuonLowMass", "EGamma", "FSQJet1", "FSQJet2", "FSQJets", "HTMHT", "HeavyFlavour", "HighEGJet", "HighMultiplicity", "HighPtLowerPhotons", "IsolatedBunch", "JetHT", "MET", "MinimumBias", "MuOnia", "MuonEG", "NoBPTX", "SingleElectron", "SingleMuon", "SinglePhoton", "Tau", "ZeroBias"))
<<<<<<< HEAD
    def prepareTree(self, tree, sample=None, sampleCfg=None, description=None):
=======
    def prepareTree(self, tree, sample=None, sampleCfg=None, isMC=None, calcToAdd=[], lazyBackend=False):
>>>>>>> 068f293e
        """ Add NanoAOD decorations, and create an RDataFrame backend

        In addition to the arguments needed for the base class
        :py:meth:`~bamboo.analysismodules.AnalysisModule.prepareTree`` method,
        a description of the tree, and settings for reading systematic variations
        or corrections from alternative branches, or calculating these on the fly,
        should be passed, such that the decorations can be constructed accordingly.

        :param description: description of the tree format, and configuration for reading or calculating systematic variations and corrections, a :py:class:`~bamboo.treedecorators.NanoAODDescription` instance (see also :py:meth:`bamboo.treedecorators.NanoAODDescription.get`)
        """
        from bamboo.treedecorators import decorateNanoAOD
<<<<<<< HEAD
        from bamboo.dataframebackend import DataframeBackend
        t = decorateNanoAOD(tree, description=description)
        be, noSel = DataframeBackend.create(t)
=======
        from bamboo.dataframebackend import DataframeBackend, LazyDataframeBackend
        backendCls = (LazyDataframeBackend if lazyBackend else DataframeBackend)
        t = decorateNanoAOD(tree, isMC=(isMC if isMC is not None else self.isMC(sample)), addCalculators=calcToAdd)
        be, noSel = backendCls.create(t)
>>>>>>> 068f293e
        return t, noSel, be, (t.run, t.luminosityBlock)
    def mergeCounters(self, outF, infileNames, sample=None):
        """ Merge the ``Runs`` trees """
        from .root import gbl
        cruns = gbl.TChain("Runs")
        for fn in infileNames:
            cruns.Add(fn)
        outF.cd()
        runs = cruns.CloneTree()
        runs.Write("Runs")
    def readCounters(self, resultsFile):
        """ Sum over each leaf of the (merged) ``Runs`` tree (except ``run``) """
        runs = resultsFile.Get("Runs")
        from .root import gbl
        if ( not runs ) or ( not isinstance(runs, gbl.TTree) ):
            raise RuntimeError("No tree with name 'Runs' found in {0}".format(resultsFile.GetName()))
        sums = dict()
        runs.GetEntry(0)
        for lv in runs.GetListOfLeaves():
            lvn = lv.GetName()
            if lvn != "run":
                if lv.GetLeafCount():
                    lvcn = lv.GetLeafCount().GetName()
                    if lvcn in sums:
                        del sums[lvcn]
                    sums[lvn] = [ lv.GetValue(i) for i in range(lv.GetLeafCount().GetValueLong64()) ]
                else:
                    sums[lvn] = lv.GetValue()
        for entry in range(1, runs.GetEntries()):
            runs.GetEntry(entry)
            for cn, vals in sums.items():
                if hasattr(vals, "__iter__"):
                    entryvals = getattr(runs, cn)
                    ## warning and workaround (these should be consistent for all NanoAODs in a sample)
                    if len(vals) != len(entryvals):
                        logger.error("Runs tree: array of sums {0} has a different length in entry {1:d}: {2:d} (expected {3:d})".format(cn, entry, len(entryvals), len(vals)))
                    for i in range(min(len(vals), len(entryvals))):
                        vals[i] += entryvals[i]
                else:
                    sums[cn] += getattr(runs, cn)
        return sums

class NanoAODHistoModule(NanoAODModule, HistogramsModule):
    """ A :py:class:`~bamboo.analysismodules.HistogramsModule` implementation for NanoAOD, adding decorations and merging of the counters """
    def __init__(self, args):
        super(NanoAODHistoModule, self).__init__(args)

class SkimmerModule(AnalysisModule):
    """ Base skimmer module """
    def __init__(self, args):
        """ Constructor """
        super(SkimmerModule, self).__init__(args)

    def addArgs(self, parser):
        super(SkimmerModule, self).addArgs(parser)
        parser.add_argument("--keepOriginalBranches", action="store_true", help="Keep all original branches (in addition to those defined by the module)")
        parser.add_argument("--maxSelected", type=int, default=-1, help="Maximum number of accepted events (default: -1 for all)")
        parser.add_argument("--outputTreeName", type=str, default="Events", help="Name of the output tree")

    def initialize(self):
        """ initialize """
        if self.args.distributed == "worker" and len(self.inputs) == 0:
            raise RuntimeError("Worker task needs at least one input file")

    def interact(self):
        """ Inte ## TODO fully genericractively inspect a decorated input tree

        Available variables: ``tree`` (decorated tree), ``tup`` (raw tree),
        ``noSel`` (root selection), ``backend``, and ``runAndLS`` (e.g. ``(runExpr, lumiBlockExpr)``)
        (the inputs for the lumi mask), and ``op`` (:py:mod:`bamboo.treefunctions`).
        """
        tup, smpName, smpCfg = self.getATree()
        tree, noSel, backend, runAndLS = self.prepareTree(tup, sample=smpName, sampleCfg=smpCfg)
        import bamboo.treefunctions as op
        import IPython
        IPython.embed()

    def processTrees(self, inputFiles, outputFile, tree=None, certifiedLumiFile=None, runRange=None, sample=None, sampleCfg=None):
        """ Worker sequence: produce histograms from the input files

        More in detail, this will load the inputs, call :py:meth:`~bamboo.analysismodules.SkimmerModule.prepareTree`,
        add a lumi mask if requested, call :py:meth:`~bamboo.analysismodules.SkimmerModule.defineSkimSelection`,
        run over all files, and write the skimmed trees to the output file.
        """
        treeName = tree
        from .root import gbl
        tup = gbl.TChain(treeName)
        for fName in inputFiles:
            if not tup.Add(fName, 0):
                raise IOError("Could not open file {}".format(fName))
        tree, noSel, backend, runAndLS = self.prepareTree(tup, sample=sample, sampleCfg=sampleCfg)
        if certifiedLumiFile:
            noSel = addLumiMask(noSel, certifiedLumiFile, runRange=runRange, runAndLS=runAndLS)

        finalSel, brToKeep = self.defineSkimSelection(tree, noSel, sample=sample, sampleCfg=sampleCfg)
        defBr = dict((k,v) for k,v in brToKeep.items() if v is not None)
        origBr = list(k for k,v in brToKeep.items() if v is None)

        backend.writeSkim(finalSel, outputFile, self.args.outputTreeName, definedBranches=defBr, origBranchesToKeep=(None if self.args.keepOriginalBranches else origBr), maxSelected=self.args.maxSelected)

        outF = gbl.TFile.Open(outputFile, "UPDATE")
        self.mergeCounters(outF, inputFiles, sample=sample)
        outF.Close()

    # processTrees customisation points
    def prepareTree(self, tree, sample=None, sampleCfg=None):
        """ Create decorated tree, selection root (noSel), backend, and (run,LS) expressions

        should be implemented by concrete modules

        :param tree: decorated tree
        :param sample: sample name (as in the samples section of the analysis configuration file)
        :param sampleCfg: that sample's entry in the configuration file
        """
        return tree, None, None, None
    def defineSkimSelection(self, tree, noSel, sample=None, sampleCfg=None):
        """ Main method: define a selection for the skim

        should be implemented by concrete modules, and return a
        :py:class:`bamboo.plots.Selection` object

        :param tree: decorated tree
        :param noSel: base selection
        :param sample: sample name (as in the samples section of the analysis configuration file)
        :param sampleCfg: that sample's entry in the configuration file

        :returns: the skim :py:class:`bamboo.plots.Selection`, and a map ``{ name: expression }`` of branches to store (to store all the branches of the original tree in addition, pass --keepOriginalBranches to bambooRun; individual branches can be added by with an entry ``name: None`` entry)
        """
        return noSel, {}

    def postProcess(self, taskList, config=None, workdir=None, resultsdir=None):
        """ Postprocess: write the equivalent analysis.yml file """
        pass ## TODO implement

class NanoAODSkimmerModule(NanoAODModule, SkimmerModule):
    """ A :py:class:`~bamboo.analysismodules.SkimmerModule` implementation for NanoAOD, adding decorations and merging of the counters """
    def __init__(self, args):
        super(NanoAODSkimmerModule, self).__init__(args)<|MERGE_RESOLUTION|>--- conflicted
+++ resolved
@@ -561,11 +561,7 @@
     """ A :py:class:`~bamboo.analysismodules.AnalysisModule` extension for NanoAOD, adding decorations and merging of the counters """
     def isMC(self, sampleName):
         return not any(sampleName.startswith(pd) for pd in ("BTagCSV", "BTagMu", "Charmonium", "DisplacedJet", "DoubleEG", "DoubleMuon", "DoubleMuonLowMass", "EGamma", "FSQJet1", "FSQJet2", "FSQJets", "HTMHT", "HeavyFlavour", "HighEGJet", "HighMultiplicity", "HighPtLowerPhotons", "IsolatedBunch", "JetHT", "MET", "MinimumBias", "MuOnia", "MuonEG", "NoBPTX", "SingleElectron", "SingleMuon", "SinglePhoton", "Tau", "ZeroBias"))
-<<<<<<< HEAD
-    def prepareTree(self, tree, sample=None, sampleCfg=None, description=None):
-=======
-    def prepareTree(self, tree, sample=None, sampleCfg=None, isMC=None, calcToAdd=[], lazyBackend=False):
->>>>>>> 068f293e
+    def prepareTree(self, tree, sample=None, sampleCfg=None, description=None, lazyBackend=False):
         """ Add NanoAOD decorations, and create an RDataFrame backend
 
         In addition to the arguments needed for the base class
@@ -577,16 +573,10 @@
         :param description: description of the tree format, and configuration for reading or calculating systematic variations and corrections, a :py:class:`~bamboo.treedecorators.NanoAODDescription` instance (see also :py:meth:`bamboo.treedecorators.NanoAODDescription.get`)
         """
         from bamboo.treedecorators import decorateNanoAOD
-<<<<<<< HEAD
-        from bamboo.dataframebackend import DataframeBackend
-        t = decorateNanoAOD(tree, description=description)
-        be, noSel = DataframeBackend.create(t)
-=======
         from bamboo.dataframebackend import DataframeBackend, LazyDataframeBackend
         backendCls = (LazyDataframeBackend if lazyBackend else DataframeBackend)
-        t = decorateNanoAOD(tree, isMC=(isMC if isMC is not None else self.isMC(sample)), addCalculators=calcToAdd)
+        t = decorateNanoAOD(tree, description=description)
         be, noSel = backendCls.create(t)
->>>>>>> 068f293e
         return t, noSel, be, (t.run, t.luminosityBlock)
     def mergeCounters(self, outF, infileNames, sample=None):
         """ Merge the ``Runs`` trees """
