--- conflicted
+++ resolved
@@ -69,18 +69,14 @@
         logger.debug("Plot {0} -> {1}".format(pN, ", ".join(h.GetName() for h in histos)))
     assert all(h for p,histos in histos_per_plot.items() for h in histos)
 
-<<<<<<< HEAD
 from bamboo.root import gbl
 @pytest.mark.skipif(int(gbl.gROOT.GetVersion().split("/")[0].split(".")[1]) < 18, reason="Test not supported for ROOT older than 6.18")
 def testData16(decoNanoData16):
     tup, noSel, be = decoNanoData16
     plots = definePlots(tup, noSel)
-    histos_per_plot = { p.name : list(be.getPlotResults(p)) for p in plots }
+    histos_per_plot = { p.name : list(be.getResults(p)) for p in plots }
     logger.debug("Plots for data16")
     for pN, histos in histos_per_plot.items():
         logger.debug("Plot {0} -> {1}".format(pN, ", ".join(h.GetName() for h in histos)))
     assert all(len(histos) == 1 for histos in histos_per_plot.values())
-    assert all(h for p,histos in histos_per_plot.items() for h in histos)
-=======
-    assert all(h for p in plots for h in be.getResults(p))
->>>>>>> 6fac4d72
+    assert all(h for p,histos in histos_per_plot.items() for h in histos)