--- conflicted
+++ resolved
@@ -6,7 +6,6 @@
 from bamboo.logging import getLogger
 logger = getLogger(__name__)
 
-<<<<<<< HEAD
 import bamboo.plots
 class Plot(bamboo.plots.Plot):
     def produceResults(self, bareResults, fbe):
@@ -30,15 +29,11 @@
                 return bareResults + [ hVar_up, hVar_down ]
         return bareResults
 
-class NanoZMuMu(NanoAODHistoModule):
-    """ Example module: Z->MuMu histograms from NanoAOD """
-=======
 class NanoZMuMuBase(NanoAODModule):
     """ Base module for NanoAOD Z->MuMu example """
     def addArgs(self, parser):
         super(NanoZMuMuBase, self).addArgs(parser)
         parser.add_argument("--backend", type=str, default="dataframe", help="Backend to use, 'dataframe' (default) or 'lazy'")
->>>>>>> 068f293e
     def prepareTree(self, tree, sample=None, sampleCfg=None):
         era = sampleCfg.get("era") if sampleCfg else None
         isMC = self.isMC(sample)
@@ -120,11 +115,7 @@
 class NanoZMuMu(NanoZMuMuBase, NanoAODHistoModule):
     """ Example module: Z->MuMu histograms from NanoAOD """
     def definePlots(self, t, noSel, sample=None, sampleCfg=None):
-<<<<<<< HEAD
         from bamboo.plots import SummedPlot, EquidistantBinning
-=======
-        from bamboo.plots import Plot, SummedPlot, CutFlowReport, EquidistantBinning
->>>>>>> 068f293e
         from bamboo import treefunctions as op
         from bamboo.analysisutils import forceDefine
 
