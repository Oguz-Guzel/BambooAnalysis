"""
Example analysis module: make a dimuon mass plot from a NanoAOD
"""
from bamboo.analysismodules import NanoAODModule, NanoAODHistoModule, NanoAODSkimmerModule
import os.path
from bamboo.logging import getLogger
logger = getLogger(__name__)

class NanoZMuMuBase(NanoAODModule):
    """ Base module for NanoAOD Z->MuMu example """
    def addArgs(self, parser):
        super(NanoZMuMuBase, self).addArgs(parser)
        parser.add_argument("--backend", type=str, default="dataframe", help="Backend to use, 'dataframe' (default) or 'lazy'")
    def prepareTree(self, tree, sample=None, sampleCfg=None):
        era = sampleCfg.get("era") if sampleCfg else None
        isMC = self.isMC(sample)
        metName = "METFixEE2017" if era == "2017" else "MET"
        isNotWorker = True # for tests - more realistic: (self.args.distributed != "worker")
        ## Decorate the tree
<<<<<<< HEAD
        from bamboo.treedecorators import NanoAODDescription, nanoRochesterCalc, nanoJetMETCalc
        tree,noSel,be,lumiArgs = super(NanoAODHistoModule, self).prepareTree(tree, sample=sample, sampleCfg=sampleCfg,
                description=NanoAODDescription.get("v5", year=(era if era else "2016"), isMC=isMC,
                    systVariations=[ nanoRochesterCalc, (nanoJetMETCalc_METFixEE2017 if era == "2017" else nanoJetMETCalc) ])) ## will do Jet and MET variations, and the Rochester correction
=======
        tree,noSel,be,lumiArgs = super(NanoZMuMuBase, self).prepareTree(tree, sample=sample, sampleCfg=sampleCfg,
                calcToAdd=["nJet", metName, "nMuon"], ## will do Jet and MET variations, and the Rochester correction
                lazyBackend=(self.args.backend == "lazy"))
>>>>>>> 068f293e
        ## per-year/era options
        puWeightsFile = None
        jecTag, smearTag, jesUncertaintySources = None, None, None
        rochesterFile = None
        if era == "2016":
            rochesterFile = os.path.join(os.path.dirname(os.path.dirname(__file__)), "tests", "data", "RoccoR2016.txt")
            if isMC:
                puWeightsFile = os.path.join(os.path.dirname(os.path.dirname(__file__)), "tests", "data", "puweights.json")
                jecTag = "Summer16_07Aug2017_V20_MC"
                smearTag = "Summer16_25nsV1_MC"
                jesUncertaintySources = ["Total"]
            else:
                if "2016B" in sample or "2016C" in sample or "2016D" in sample:
                    jecTag = "Summer16_07Aug2017BCD_V11_DATA"
                elif "2016E" in sample or "2016F" in sample:
                    jecTag = "Summer16_07Aug2017EF_V11_DATA"
                elif "2016G" in sample or "2016H" in sample:
                    jecTag = "Summer16_07Aug2017GH_V11_DATA"
                else:
                    raise ValueError(f"Could not deduce data JEC tag for sample {sample}")
        elif era == "2017":
            if isMC:
                jecTag = "Fall17_17Nov2017_V32_MC"
                smearTag = "Fall17_V3_MC"
                jesUncertaintySources = ["Total"]
            else:
                if "2017B" in sample:
                    jecTag = "Fall17_17Nov2017B_V32_DATA"
                elif "2017C" in sample:
                    jecTag = "Fall17_17Nov2017C_V32_DATA"
                elif "2017D" in sample or "2017E" in sample:
                    jecTag = "Fall17_17Nov2017DE_V32_DATA"
                elif "2017F" in sample:
                    jecTag = "Fall17_17Nov2017F_V32_DATA"
                else:
                    raise ValueError(f"Could not deduce data JEC tag for sample {sample}")
        ## always-on event weights
        if isMC:
            mcWgts = [ tree.genWeight ]
            if puWeightsFile:
                from bamboo.analysisutils import makePileupWeight
                mcWgts.append(makePileupWeight(puWeightsFile, tree.Pileup_nTrueInt, variation="Nominal",
                    nameHint="bamboo_puWeight{0}".format("".join(c for c in sample if c.isalnum()))))
            else:
                logger.warning("Running on MC without pileup reweighting")
            noSel = noSel.refine("mcWeight", weight=mcWgts)
        ## configure corrections and variations
        from bamboo.analysisutils import configureJets, configureType1MET, configureRochesterCorrection
        try:
            configureJets(tree._Jet, "AK4PFchs", jec=jecTag, smear=smearTag, jesUncertaintySources=jesUncertaintySources, mayWriteCache=isNotWorker, isMC=isMC, backend=be, uName=sample)
        except Exception as ex:
            logger.exception("Problem while configuring jet correction and variations")
        try:
            configureType1MET(getattr(tree, f"_{metName}"), jec=jecTag, smear=smearTag, jesUncertaintySources=jesUncertaintySources, mayWriteCache=isNotWorker, isMC=isMC, backend=be, uName=sample)
        except Exception as ex:
            logger.exception("Problem while configuring MET correction and variations")
        try:
            configureRochesterCorrection(tree._Muon, rochesterFile, isMC=isMC, backend=be, uName=sample)
        except Exception as ex:
            logger.exception("Problem while configuring the Rochester correction")

        return tree,noSel,be,lumiArgs

class NanoZMuMu(NanoZMuMuBase, NanoAODHistoModule):
    """ Example module: Z->MuMu histograms from NanoAOD """
    def definePlots(self, t, noSel, sample=None, sampleCfg=None):
        from bamboo.plots import Plot, SummedPlot, CutFlowReport, EquidistantBinning
        from bamboo import treefunctions as op
        from bamboo.analysisutils import forceDefine

        era = sampleCfg.get("era") if sampleCfg else None

        plots = []

        ## calculate (corrected) muon 4-momenta before accessing them
        forceDefine(t._Muon.calcProd, noSel)

        muons = op.select(t.Muon, lambda mu : mu.pt > 20.)

        twoMuSel = noSel.refine("twoMuons", cut=[ op.rng_len(muons) > 1 ])
        plots.append(Plot.make1D("dimu_M", op.invariant_mass(muons[0].p4, muons[1].p4), twoMuSel,
                EquidistantBinning(100, 20., 120.), title="Dimuon invariant mass", plotopts={"show-overflow":False}))

        ## evaluate jet and MET for all events passing twoMuSel
        ## more optimization will be needed with systematics etc.
        forceDefine(t._Jet.calcProd, twoMuSel)
        forceDefine(getattr(t, "_{0}".format("MET" if era != "2017" else "METFixEE2017")).calcProd, twoMuSel)

        jets = op.select(t.Jet, lambda j : j.pt > 20.)
        plots.append(Plot.make1D("nJets", op.rng_len(jets), twoMuSel,
                EquidistantBinning(10, 0., 10.), title="Number of jets"))

        twoMuTwoJetSel = twoMuSel.refine("twoMuonsTwoJets", cut=[ op.rng_len(jets) > 1 ])

        leadjpt = Plot.make1D("leadJetPT", jets[0].pt, twoMuTwoJetSel,
                EquidistantBinning(50, 0., 250.), title="Leading jet PT")
        subleadjpt = Plot.make1D("subleadJetPT", jets[1].pt, twoMuTwoJetSel,
                EquidistantBinning(50, 0., 250.), title="Subleading jet PT")
        plots += [ leadjpt, subleadjpt, SummedPlot("twoLeadJetPT", [leadjpt, subleadjpt], xTitle="Leading two jet PTs") ]
        met = t.MET if era != "2017" else t.METFixEE2017
        plots.append(Plot.make1D("MET", met.pt, twoMuTwoJetSel,
                EquidistantBinning(50, 0., 250.), title="MET PT"))

        plots.append(CutFlowReport("mumujj", twoMuTwoJetSel))

        return plots

class SkimNanoZMuMu(NanoZMuMuBase, NanoAODSkimmerModule):
    def defineSkimSelection(self, tree, noSel, sample=None, sampleCfg=None):
        from bamboo import treefunctions as op
        muons = op.select(tree.Muon, lambda mu : op.AND(mu.pt > 20., op.abs(mu.eta) < 2.4))
        hasTwoMu = noSel.refine("hasTwoMu", cut=(op.rng_len(muons) >= 2))
        varsToKeep = {"nMuon": None, "Muon_eta": None, "Muon_pt": None} ## from input file
        varsToKeep["nSelMuons"] = op.static_cast("UInt_t", op.rng_len(muons)) ## TBranch doesn't accept size_t
        varsToKeep["selMu_miniPFRelIsoNeu"] = op.map(muons, lambda mu : mu.miniPFRelIso_all - mu.miniPFRelIso_chg)
        return hasTwoMu, varsToKeep<|MERGE_RESOLUTION|>--- conflicted
+++ resolved
@@ -17,16 +17,11 @@
         metName = "METFixEE2017" if era == "2017" else "MET"
         isNotWorker = True # for tests - more realistic: (self.args.distributed != "worker")
         ## Decorate the tree
-<<<<<<< HEAD
         from bamboo.treedecorators import NanoAODDescription, nanoRochesterCalc, nanoJetMETCalc
         tree,noSel,be,lumiArgs = super(NanoAODHistoModule, self).prepareTree(tree, sample=sample, sampleCfg=sampleCfg,
                 description=NanoAODDescription.get("v5", year=(era if era else "2016"), isMC=isMC,
-                    systVariations=[ nanoRochesterCalc, (nanoJetMETCalc_METFixEE2017 if era == "2017" else nanoJetMETCalc) ])) ## will do Jet and MET variations, and the Rochester correction
-=======
-        tree,noSel,be,lumiArgs = super(NanoZMuMuBase, self).prepareTree(tree, sample=sample, sampleCfg=sampleCfg,
-                calcToAdd=["nJet", metName, "nMuon"], ## will do Jet and MET variations, and the Rochester correction
+                    systVariations=[ nanoRochesterCalc, (nanoJetMETCalc_METFixEE2017 if era == "2017" else nanoJetMETCalc) ]), ## will do Jet and MET variations, and the Rochester correction
                 lazyBackend=(self.args.backend == "lazy"))
->>>>>>> 068f293e
         ## per-year/era options
         puWeightsFile = None
         jecTag, smearTag, jesUncertaintySources = None, None, None
